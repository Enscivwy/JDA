/*
 *     Copyright 2015-2017 Austin Keener & Michael Ritter & Florian Spieß
 *
 * Licensed under the Apache License, Version 2.0 (the "License");
 * you may not use this file except in compliance with the License.
 * You may obtain a copy of the License at
 *
 *     http://www.apache.org/licenses/LICENSE-2.0
 *
 * Unless required by applicable law or agreed to in writing, software
 * distributed under the License is distributed on an "AS IS" BASIS,
 * WITHOUT WARRANTIES OR CONDITIONS OF ANY KIND, either express or implied.
 * See the License for the specific language governing permissions and
 * limitations under the License.
 */
package net.dv8tion.jda.core.handle;

import net.dv8tion.jda.core.entities.impl.JDAImpl;
import net.dv8tion.jda.core.utils.data.DataObject;

public abstract class SocketHandler
{
    protected final JDAImpl api;
    protected long responseNumber;
    protected DataObject allContent;

    public SocketHandler(JDAImpl api)
    {
        this.api = api;
    }


    public final void handle(long responseTotal, DataObject o)
    {
        this.allContent = o;
        this.responseNumber = responseTotal;
        final Long guildId = handleInternally(o.getObject("d"));
        if (guildId != null)
            api.getGuildLock().queue(guildId, o);
    }

    /**
     * Handles a given data-json of the Event handled by this Handler.
     * @param content
     *      the content of the event to handle
     * @return
     *      Guild-id if that guild has a lock, or null if successful
     */
<<<<<<< HEAD
    protected abstract Long handleInternally(DataObject content);
=======
    protected abstract Long handleInternally(JSONObject content);

    public static class NOPHandler extends SocketHandler
    {
        public NOPHandler(JDAImpl api)
        {
            super(api);
        }

        @Override
        protected Long handleInternally(JSONObject content)
        {
            return null;
        }
    }
>>>>>>> 1e378c7a
}<|MERGE_RESOLUTION|>--- conflicted
+++ resolved
@@ -46,10 +46,7 @@
      * @return
      *      Guild-id if that guild has a lock, or null if successful
      */
-<<<<<<< HEAD
     protected abstract Long handleInternally(DataObject content);
-=======
-    protected abstract Long handleInternally(JSONObject content);
 
     public static class NOPHandler extends SocketHandler
     {
@@ -59,10 +56,9 @@
         }
 
         @Override
-        protected Long handleInternally(JSONObject content)
+        protected Long handleInternally(DataObject content)
         {
             return null;
         }
     }
->>>>>>> 1e378c7a
 }